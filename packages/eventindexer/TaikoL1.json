[
  {
    "inputs": [],
    "name": "L1_ALREADY_PROVEN",
    "type": "error"
  },
  {
    "inputs": [],
    "name": "L1_ALREADY_PROVEN",
    "type": "error"
  },
  {
    "inputs": [],
    "name": "L1_BATCH_NOT_AUCTIONABLE",
    "type": "error"
  },
  {
    "inputs": [],
    "name": "L1_BLOCK_ID",
    "type": "error"
  },
  {
    "inputs": [],
    "name": "L1_BLOCK_ID",
    "type": "error"
  },
  {
    "inputs": [],
    "name": "L1_BLOCK_ID",
    "type": "error"
  },
  {
    "inputs": [
      {
        "internalType": "bytes32",
        "name": "expected",
        "type": "bytes32"
      },
      {
        "internalType": "bytes32",
        "name": "actual",
        "type": "bytes32"
      }
    ],
    "name": "L1_EVIDENCE_MISMATCH",
    "type": "error"
  },
  {
    "inputs": [
      {
        "internalType": "bytes32",
        "name": "expected",
        "type": "bytes32"
      },
      {
        "internalType": "bytes32",
        "name": "actual",
        "type": "bytes32"
      }
    ],
    "name": "L1_EVIDENCE_MISMATCH",
    "type": "error"
  },
  {
    "inputs": [],
    "name": "L1_FORK_CHOICE_NOT_FOUND",
    "type": "error"
  },
  {
    "inputs": [],
    "name": "L1_FORK_CHOICE_NOT_FOUND",
    "type": "error"
  },
  {
    "inputs": [],
<<<<<<< HEAD
    "name": "L1_INSUFFICIENT_TOKEN",
    "type": "error"
  },
  {
    "inputs": [],
    "name": "L1_INSUFFICIENT_TOKEN",
    "type": "error"
  },
  {
    "inputs": [],
    "name": "L1_INSUFFICIENT_TOKEN",
    "type": "error"
  },
  {
    "inputs": [],
    "name": "L1_INVALID_BID",
    "type": "error"
  },
  {
    "inputs": [],
=======
>>>>>>> d51161d4
    "name": "L1_INVALID_CONFIG",
    "type": "error"
  },
  {
    "inputs": [],
    "name": "L1_INVALID_CONFIG",
    "type": "error"
  },
  {
    "inputs": [],
    "name": "L1_INVALID_ETH_DEPOSIT",
    "type": "error"
  },
  {
    "inputs": [],
    "name": "L1_INVALID_ETH_DEPOSIT",
    "type": "error"
  },
  {
    "inputs": [],
    "name": "L1_INVALID_EVIDENCE",
    "type": "error"
  },
  {
    "inputs": [],
    "name": "L1_INVALID_EVIDENCE",
    "type": "error"
  },
  {
    "inputs": [],
    "name": "L1_INVALID_METADATA",
    "type": "error"
  },
  {
    "inputs": [],
    "name": "L1_INVALID_METADATA",
    "type": "error"
  },
  {
    "inputs": [],
    "name": "L1_INVALID_PARAM",
    "type": "error"
  },
  {
    "inputs": [],
    "name": "L1_INVALID_PROOF",
    "type": "error"
  },
  {
    "inputs": [],
    "name": "L1_INVALID_PROOF",
    "type": "error"
  },
  {
    "inputs": [],
    "name": "L1_NOT_BETTER_BID",
    "type": "error"
  },
  {
    "inputs": [],
    "name": "L1_NOT_PROVEABLE",
    "type": "error"
  },
  {
    "inputs": [],
    "name": "L1_NOT_PROVEABLE",
    "type": "error"
  },
  {
    "inputs": [],
    "name": "L1_NOT_SPECIAL_PROVER",
    "type": "error"
  },
  {
    "inputs": [],
    "name": "L1_SAME_PROOF",
    "type": "error"
  },
  {
    "inputs": [],
    "name": "L1_SAME_PROOF",
    "type": "error"
  },
  {
    "inputs": [],
    "name": "L1_TOO_MANY_BLOCKS",
    "type": "error"
  },
  {
    "inputs": [],
    "name": "L1_TOO_MANY_BLOCKS",
    "type": "error"
  },
  {
    "inputs": [],
    "name": "L1_TOO_MANY_OPEN_BLOCKS",
    "type": "error"
  },
  {
    "inputs": [],
    "name": "L1_TOO_MANY_OPEN_BLOCKS",
    "type": "error"
  },
  {
    "inputs": [],
    "name": "L1_TX_LIST",
    "type": "error"
  },
  {
    "inputs": [],
    "name": "L1_TX_LIST",
    "type": "error"
  },
  {
    "inputs": [],
    "name": "L1_TX_LIST_HASH",
    "type": "error"
  },
  {
    "inputs": [],
    "name": "L1_TX_LIST_HASH",
    "type": "error"
  },
  {
    "inputs": [],
    "name": "L1_TX_LIST_NOT_EXIST",
    "type": "error"
  },
  {
    "inputs": [],
    "name": "L1_TX_LIST_NOT_EXIST",
    "type": "error"
  },
  {
    "inputs": [],
    "name": "L1_TX_LIST_RANGE",
    "type": "error"
  },
  {
    "inputs": [],
    "name": "L1_TX_LIST_RANGE",
    "type": "error"
  },
  {
    "inputs": [],
<<<<<<< HEAD
    "name": "L1_UNAUTHORIZED",
    "type": "error"
  },
  {
    "inputs": [],
    "name": "L1_UNAUTHORIZED",
    "type": "error"
  },
  {
    "inputs": [],
=======
>>>>>>> d51161d4
    "name": "RESOLVER_DENIED",
    "type": "error"
  },
  {
    "inputs": [],
    "name": "RESOLVER_INVALID_ADDR",
    "type": "error"
  },
  {
    "inputs": [
      {
        "internalType": "uint256",
        "name": "chainId",
        "type": "uint256"
      },
      {
        "internalType": "bytes32",
        "name": "name",
        "type": "bytes32"
      }
    ],
    "name": "RESOLVER_ZERO_ADDR",
    "type": "error"
  },
  {
    "anonymous": false,
    "inputs": [
      {
        "indexed": false,
        "internalType": "address",
        "name": "addressManager",
        "type": "address"
      }
    ],
    "name": "AddressManagerChanged",
    "type": "event"
  },
  {
    "anonymous": false,
    "inputs": [
      {
        "indexed": true,
        "internalType": "uint256",
        "name": "id",
        "type": "uint256"
      },
      {
        "components": [
          {
            "internalType": "uint64",
            "name": "id",
            "type": "uint64"
          },
          {
            "internalType": "uint64",
            "name": "timestamp",
            "type": "uint64"
          },
          {
            "internalType": "uint64",
            "name": "l1Height",
            "type": "uint64"
          },
          {
            "internalType": "bytes32",
            "name": "l1Hash",
            "type": "bytes32"
          },
          {
            "internalType": "bytes32",
            "name": "mixHash",
            "type": "bytes32"
          },
          {
            "internalType": "bytes32",
            "name": "txListHash",
            "type": "bytes32"
          },
          {
            "internalType": "uint24",
            "name": "txListByteStart",
            "type": "uint24"
          },
          {
            "internalType": "uint24",
            "name": "txListByteEnd",
            "type": "uint24"
          },
          {
            "internalType": "uint32",
            "name": "gasLimit",
            "type": "uint32"
          },
          {
            "internalType": "address",
            "name": "beneficiary",
            "type": "address"
          },
          {
            "internalType": "address",
            "name": "treasury",
            "type": "address"
          },
          {
            "components": [
              {
                "internalType": "address",
                "name": "recipient",
                "type": "address"
              },
              {
                "internalType": "uint96",
                "name": "amount",
                "type": "uint96"
              },
              {
                "internalType": "uint64",
                "name": "id",
                "type": "uint64"
              }
            ],
            "internalType": "struct TaikoData.EthDeposit[]",
            "name": "depositsProcessed",
            "type": "tuple[]"
          }
        ],
        "indexed": false,
        "internalType": "struct TaikoData.BlockMetadata",
        "name": "meta",
        "type": "tuple"
      },
      {
        "indexed": false,
        "internalType": "uint64",
        "name": "blockFee",
        "type": "uint64"
      }
    ],
    "name": "BlockProposed",
    "type": "event"
  },
  {
    "anonymous": false,
    "inputs": [
      {
        "indexed": true,
        "internalType": "uint256",
        "name": "id",
        "type": "uint256"
      },
      {
        "components": [
          {
            "internalType": "uint64",
            "name": "id",
            "type": "uint64"
          },
          {
            "internalType": "uint64",
            "name": "timestamp",
            "type": "uint64"
          },
          {
            "internalType": "uint64",
            "name": "l1Height",
            "type": "uint64"
          },
          {
            "internalType": "bytes32",
            "name": "l1Hash",
            "type": "bytes32"
          },
          {
            "internalType": "bytes32",
            "name": "mixHash",
            "type": "bytes32"
          },
          {
            "internalType": "bytes32",
            "name": "txListHash",
            "type": "bytes32"
          },
          {
            "internalType": "uint24",
            "name": "txListByteStart",
            "type": "uint24"
          },
          {
            "internalType": "uint24",
            "name": "txListByteEnd",
            "type": "uint24"
          },
          {
            "internalType": "uint32",
            "name": "gasLimit",
            "type": "uint32"
          },
          {
            "internalType": "address",
            "name": "beneficiary",
            "type": "address"
          },
          {
            "internalType": "address",
            "name": "treasury",
            "type": "address"
          },
          {
            "components": [
              {
                "internalType": "address",
                "name": "recipient",
                "type": "address"
              },
              {
                "internalType": "uint96",
                "name": "amount",
                "type": "uint96"
              },
              {
                "internalType": "uint64",
                "name": "id",
                "type": "uint64"
              }
            ],
            "internalType": "struct TaikoData.EthDeposit[]",
            "name": "depositsProcessed",
            "type": "tuple[]"
          }
        ],
        "indexed": false,
        "internalType": "struct TaikoData.BlockMetadata",
        "name": "meta",
        "type": "tuple"
      },
      {
        "indexed": false,
        "internalType": "uint64",
        "name": "blockFee",
        "type": "uint64"
      }
    ],
    "name": "BlockProposed",
    "type": "event"
  },
  {
    "anonymous": false,
    "inputs": [
      {
        "indexed": true,
        "internalType": "uint256",
        "name": "id",
        "type": "uint256"
      },
      {
        "indexed": false,
        "internalType": "bytes32",
        "name": "parentHash",
        "type": "bytes32"
      },
      {
        "indexed": false,
        "internalType": "bytes32",
        "name": "blockHash",
        "type": "bytes32"
      },
      {
        "indexed": false,
        "internalType": "bytes32",
        "name": "signalRoot",
        "type": "bytes32"
      },
      {
        "indexed": false,
        "internalType": "address",
        "name": "prover",
        "type": "address"
      },
      {
        "indexed": false,
        "internalType": "uint32",
        "name": "parentGasUsed",
        "type": "uint32"
      }
    ],
    "name": "BlockProven",
    "type": "event"
  },
  {
    "anonymous": false,
    "inputs": [
      {
        "indexed": true,
        "internalType": "uint256",
        "name": "id",
        "type": "uint256"
      },
      {
        "indexed": false,
        "internalType": "bytes32",
        "name": "parentHash",
        "type": "bytes32"
      },
      {
        "indexed": false,
        "internalType": "bytes32",
        "name": "blockHash",
        "type": "bytes32"
      },
      {
        "indexed": false,
        "internalType": "bytes32",
        "name": "signalRoot",
        "type": "bytes32"
      },
      {
        "indexed": false,
        "internalType": "address",
        "name": "prover",
        "type": "address"
      },
      {
        "indexed": false,
        "internalType": "uint32",
        "name": "parentGasUsed",
        "type": "uint32"
      }
    ],
    "name": "BlockProven",
    "type": "event"
  },
  {
    "anonymous": false,
    "inputs": [
      {
        "indexed": true,
        "internalType": "uint256",
        "name": "id",
        "type": "uint256"
      },
      {
        "indexed": false,
        "internalType": "bytes32",
        "name": "blockHash",
        "type": "bytes32"
      },
      {
        "indexed": false,
        "internalType": "uint64",
        "name": "reward",
        "type": "uint64"
      }
    ],
    "name": "BlockVerified",
    "type": "event"
  },
  {
    "anonymous": false,
    "inputs": [
      {
        "indexed": true,
        "internalType": "uint256",
        "name": "id",
        "type": "uint256"
      },
      {
        "indexed": false,
        "internalType": "bytes32",
        "name": "blockHash",
        "type": "bytes32"
      },
      {
        "indexed": false,
        "internalType": "uint64",
        "name": "reward",
        "type": "uint64"
      }
    ],
    "name": "BlockVerified",
    "type": "event"
  },
  {
    "anonymous": false,
    "inputs": [
      {
        "indexed": true,
        "internalType": "uint256",
        "name": "srcHeight",
        "type": "uint256"
      },
      {
        "indexed": false,
        "internalType": "bytes32",
        "name": "blockHash",
        "type": "bytes32"
      },
      {
        "indexed": false,
        "internalType": "bytes32",
        "name": "signalRoot",
        "type": "bytes32"
      }
    ],
    "name": "CrossChainSynced",
    "type": "event"
  },
  {
    "anonymous": false,
    "inputs": [
      {
        "indexed": true,
        "internalType": "uint256",
        "name": "srcHeight",
        "type": "uint256"
      },
      {
        "indexed": false,
        "internalType": "bytes32",
        "name": "blockHash",
        "type": "bytes32"
      },
      {
        "indexed": false,
        "internalType": "bytes32",
        "name": "signalRoot",
        "type": "bytes32"
      }
    ],
    "name": "CrossChainSynced",
    "type": "event"
  },
  {
    "anonymous": false,
    "inputs": [
      {
        "components": [
          {
            "internalType": "address",
            "name": "recipient",
            "type": "address"
          },
          {
            "internalType": "uint96",
            "name": "amount",
            "type": "uint96"
          },
          {
            "internalType": "uint64",
            "name": "id",
            "type": "uint64"
          }
        ],
        "indexed": false,
        "internalType": "struct TaikoData.EthDeposit",
        "name": "deposit",
        "type": "tuple"
      }
    ],
    "name": "EthDeposited",
    "type": "event"
  },
  {
    "anonymous": false,
    "inputs": [
      {
        "components": [
          {
            "internalType": "address",
            "name": "recipient",
            "type": "address"
          },
          {
            "internalType": "uint96",
            "name": "amount",
            "type": "uint96"
          },
          {
            "internalType": "uint64",
            "name": "id",
            "type": "uint64"
          }
        ],
        "indexed": false,
        "internalType": "struct TaikoData.EthDeposit",
        "name": "deposit",
        "type": "tuple"
      }
    ],
    "name": "EthDeposited",
    "type": "event"
  },
  {
    "anonymous": false,
    "inputs": [
      {
        "indexed": false,
        "internalType": "uint8",
        "name": "version",
        "type": "uint8"
      }
    ],
    "name": "Initialized",
    "type": "event"
  },
  {
    "anonymous": false,
    "inputs": [
      {
        "indexed": true,
        "internalType": "address",
        "name": "previousOwner",
        "type": "address"
      },
      {
        "indexed": true,
        "internalType": "address",
        "name": "newOwner",
        "type": "address"
      }
    ],
    "name": "OwnershipTransferred",
    "type": "event"
  },
  {
    "inputs": [],
    "name": "addressManager",
    "outputs": [
      {
        "internalType": "address",
        "name": "",
        "type": "address"
      }
    ],
    "stateMutability": "view",
    "type": "function"
  },
  {
    "inputs": [
      {
        "internalType": "uint256",
        "name": "amount",
        "type": "uint256"
      }
    ],
    "name": "canDepositEthToL2",
    "outputs": [
      {
        "internalType": "bool",
        "name": "",
        "type": "bool"
      }
    ],
    "stateMutability": "view",
    "type": "function"
  },
  {
<<<<<<< HEAD
    "inputs": [
      {
        "internalType": "address",
        "name": "recipient",
        "type": "address"
      }
    ],
    "name": "depositEtherToL2",
    "outputs": [],
    "stateMutability": "payable",
    "type": "function"
  },
  {
=======
>>>>>>> d51161d4
    "inputs": [
      {
        "internalType": "uint256",
        "name": "amount",
        "type": "uint256"
      }
    ],
    "name": "canDepositEthToL2",
    "outputs": [
      {
        "internalType": "bool",
        "name": "",
        "type": "bool"
      }
    ],
    "stateMutability": "view",
    "type": "function"
  },
  {
    "inputs": [
      {
        "internalType": "address",
        "name": "recipient",
        "type": "address"
      }
    ],
    "name": "depositEtherToL2",
    "outputs": [],
    "stateMutability": "payable",
    "type": "function"
  },
  {
    "inputs": [
      {
        "internalType": "uint256",
        "name": "blockId",
        "type": "uint256"
      }
    ],
    "name": "getBlock",
    "outputs": [
      {
        "internalType": "bytes32",
        "name": "_metaHash",
        "type": "bytes32"
      },
      {
        "internalType": "uint32",
        "name": "_gasLimit",
        "type": "uint32"
      },
      {
        "internalType": "uint24",
        "name": "_nextForkChoiceId",
        "type": "uint24"
      },
      {
        "internalType": "uint24",
        "name": "_verifiedForkChoiceId",
        "type": "uint24"
      },
      {
        "internalType": "bool",
        "name": "_proverReleased",
        "type": "bool"
      },
      {
        "internalType": "address",
        "name": "_proposer",
        "type": "address"
      },
      {
        "internalType": "uint32",
        "name": "_feePerGas",
        "type": "uint32"
      },
      {
        "internalType": "uint64",
        "name": "_proposedAt",
        "type": "uint64"
      },
      {
        "internalType": "address",
        "name": "_assignedProver",
        "type": "address"
      },
      {
        "internalType": "uint32",
        "name": "_rewardPerGas",
        "type": "uint32"
      },
      {
        "internalType": "uint64",
        "name": "_proofWindow",
        "type": "uint64"
      }
    ],
    "stateMutability": "view",
    "type": "function"
  },
  {
    "inputs": [
      {
        "internalType": "uint32",
        "name": "gasLimit",
        "type": "uint32"
      }
    ],
    "name": "getBlockFee",
    "outputs": [
      {
        "internalType": "uint64",
        "name": "",
        "type": "uint64"
      }
    ],
    "stateMutability": "view",
    "type": "function"
  },
  {
    "inputs": [],
    "name": "getConfig",
    "outputs": [
      {
        "components": [
          {
            "internalType": "uint256",
            "name": "chainId",
            "type": "uint256"
          },
          {
            "internalType": "bool",
            "name": "relaySignalRoot",
            "type": "bool"
          },
          {
            "internalType": "uint256",
            "name": "blockMaxProposals",
            "type": "uint256"
          },
          {
            "internalType": "uint256",
            "name": "blockRingBufferSize",
            "type": "uint256"
          },
          {
            "internalType": "uint256",
            "name": "blockMaxVerificationsPerTx",
            "type": "uint256"
          },
          {
            "internalType": "uint32",
            "name": "blockMaxGasLimit",
            "type": "uint32"
          },
          {
            "internalType": "uint32",
            "name": "blockFeeBaseGas",
            "type": "uint32"
          },
          {
            "internalType": "uint64",
            "name": "blockMaxTransactions",
            "type": "uint64"
          },
          {
            "internalType": "uint64",
            "name": "blockMaxTxListBytes",
            "type": "uint64"
          },
          {
            "internalType": "uint256",
            "name": "blockTxListExpiry",
            "type": "uint256"
          },
          {
            "internalType": "uint256",
            "name": "proofRegularCooldown",
            "type": "uint256"
          },
          {
            "internalType": "uint256",
            "name": "proofOracleCooldown",
            "type": "uint256"
          },
          {
            "internalType": "uint16",
            "name": "proofMinWindow",
            "type": "uint16"
          },
          {
            "internalType": "uint16",
            "name": "proofMaxWindow",
            "type": "uint16"
          },
          {
            "internalType": "uint256",
            "name": "ethDepositRingBufferSize",
            "type": "uint256"
          },
          {
            "internalType": "uint256",
            "name": "ethDepositRingBufferSize",
            "type": "uint256"
          },
          {
            "internalType": "uint64",
            "name": "ethDepositMinCountPerBlock",
            "type": "uint64"
          },
          {
            "internalType": "uint64",
            "name": "ethDepositMaxCountPerBlock",
            "type": "uint64"
          },
          {
            "internalType": "uint96",
<<<<<<< HEAD
            "name": "ethDepositMinAmount",
=======
            "name": "ethDepositMaxAmount",
>>>>>>> d51161d4
            "type": "uint96"
          },
          {
            "internalType": "uint96",
<<<<<<< HEAD
            "name": "ethDepositMaxAmount",
=======
            "name": "ethDepositMinAmount",
>>>>>>> d51161d4
            "type": "uint96"
          },
          {
            "internalType": "uint256",
            "name": "ethDepositGas",
            "type": "uint256"
          },
          {
            "internalType": "uint256",
            "name": "ethDepositMaxFee",
            "type": "uint256"
          },
          {
            "internalType": "uint8",
            "name": "rewardOpenMultipler",
            "type": "uint8"
          },
          {
            "internalType": "uint256",
            "name": "rewardOpenMaxCount",
            "type": "uint256"
          }
        ],
        "internalType": "struct TaikoData.Config",
        "name": "",
        "type": "tuple"
      }
    ],
    "stateMutability": "pure",
    "type": "function"
  },
  {
    "inputs": [
      {
        "internalType": "uint256",
        "name": "blockId",
        "type": "uint256"
      }
    ],
    "name": "getCrossChainBlockHash",
    "outputs": [
      {
        "internalType": "bytes32",
        "name": "",
        "type": "bytes32"
      }
    ],
    "stateMutability": "view",
    "type": "function"
  },
  {
    "inputs": [
      {
        "internalType": "uint256",
        "name": "blockId",
        "type": "uint256"
      }
    ],
    "name": "getCrossChainSignalRoot",
    "outputs": [
      {
        "internalType": "bytes32",
        "name": "",
        "type": "bytes32"
      }
    ],
    "stateMutability": "view",
    "type": "function"
  },
  {
    "inputs": [
      {
        "internalType": "uint256",
        "name": "blockId",
        "type": "uint256"
      },
      {
        "internalType": "bytes32",
        "name": "parentHash",
        "type": "bytes32"
      },
      {
        "internalType": "uint32",
        "name": "parentGasUsed",
        "type": "uint32"
      }
    ],
    "name": "getForkChoice",
    "outputs": [
      {
        "components": [
          {
            "internalType": "bytes32",
            "name": "key",
            "type": "bytes32"
          },
          {
            "internalType": "bytes32",
            "name": "blockHash",
            "type": "bytes32"
          },
          {
            "internalType": "bytes32",
            "name": "signalRoot",
            "type": "bytes32"
          },
          {
            "internalType": "address",
            "name": "prover",
            "type": "address"
          },
          {
            "internalType": "uint64",
            "name": "provenAt",
            "type": "uint64"
          },
          {
            "internalType": "uint32",
            "name": "gasUsed",
            "type": "uint32"
          }
        ],
        "internalType": "struct TaikoData.ForkChoice",
        "name": "",
        "type": "tuple"
      }
    ],
    "stateMutability": "view",
    "type": "function"
  },
  {
    "inputs": [],
    "name": "getStateVariables",
    "outputs": [
      {
        "components": [
          {
<<<<<<< HEAD
            "internalType": "uint32",
            "name": "feePerGas",
            "type": "uint32"
=======
            "internalType": "uint64",
            "name": "blockFee",
            "type": "uint64"
>>>>>>> d51161d4
          },
          {
            "internalType": "uint64",
            "name": "genesisHeight",
            "type": "uint64"
          },
          {
            "internalType": "uint64",
            "name": "genesisTimestamp",
            "type": "uint64"
          },
          {
            "internalType": "uint64",
            "name": "numBlocks",
            "type": "uint64"
          },
          {
            "internalType": "uint64",
            "name": "lastVerifiedBlockId",
            "type": "uint64"
          },
          {
            "internalType": "uint64",
            "name": "nextEthDepositToProcess",
            "type": "uint64"
          },
          {
            "internalType": "uint64",
            "name": "numEthDeposits",
            "type": "uint64"
          }
        ],
        "internalType": "struct TaikoData.StateVariables",
        "name": "",
        "type": "tuple"
      }
    ],
    "stateMutability": "view",
    "type": "function"
  },
  {
    "inputs": [
      {
        "internalType": "address",
        "name": "addr",
        "type": "address"
      }
    ],
    "name": "getTaikoTokenBalance",
    "outputs": [
      {
        "internalType": "uint256",
        "name": "",
        "type": "uint256"
      }
    ],
    "stateMutability": "view",
    "type": "function"
  },
  {
    "inputs": [
      {
        "internalType": "uint16",
        "name": "id",
        "type": "uint16"
      }
    ],
    "name": "getVerifierName",
    "outputs": [
      {
        "internalType": "bytes32",
        "name": "",
        "type": "bytes32"
      }
    ],
    "stateMutability": "pure",
    "type": "function"
  },
  {
    "inputs": [
      {
        "internalType": "address",
        "name": "_addressManager",
        "type": "address"
      },
      {
        "internalType": "bytes32",
        "name": "_genesisBlockHash",
        "type": "bytes32"
      },
      {
<<<<<<< HEAD
        "internalType": "uint32",
        "name": "_initFeePerGas",
        "type": "uint32"
      },
      {
        "internalType": "uint16",
        "name": "_initAvgProofDelay",
        "type": "uint16"
=======
        "internalType": "uint64",
        "name": "_initBlockFee",
        "type": "uint64"
>>>>>>> d51161d4
      }
    ],
    "name": "init",
    "outputs": [],
    "stateMutability": "nonpayable",
    "type": "function"
  },
  {
    "inputs": [],
    "name": "owner",
    "outputs": [
      {
        "internalType": "address",
        "name": "",
        "type": "address"
      }
    ],
    "stateMutability": "view",
    "type": "function"
  },
  {
    "inputs": [
      {
        "internalType": "bytes",
        "name": "input",
        "type": "bytes"
      },
      {
        "internalType": "bytes",
        "name": "txList",
        "type": "bytes"
      }
    ],
    "name": "proposeBlock",
    "outputs": [
      {
        "components": [
          {
            "internalType": "uint64",
            "name": "id",
            "type": "uint64"
          },
          {
            "internalType": "uint64",
            "name": "timestamp",
            "type": "uint64"
          },
          {
            "internalType": "uint64",
            "name": "l1Height",
            "type": "uint64"
          },
          {
            "internalType": "bytes32",
            "name": "l1Hash",
            "type": "bytes32"
          },
          {
            "internalType": "bytes32",
            "name": "mixHash",
            "type": "bytes32"
          },
          {
            "internalType": "bytes32",
            "name": "txListHash",
            "type": "bytes32"
          },
          {
            "internalType": "uint24",
            "name": "txListByteStart",
            "type": "uint24"
          },
          {
            "internalType": "uint24",
            "name": "txListByteEnd",
            "type": "uint24"
          },
          {
            "internalType": "uint32",
            "name": "gasLimit",
            "type": "uint32"
          },
          {
            "internalType": "address",
            "name": "beneficiary",
            "type": "address"
          },
          {
            "internalType": "address",
            "name": "treasury",
            "type": "address"
          },
          {
            "components": [
              {
                "internalType": "address",
                "name": "recipient",
                "type": "address"
              },
              {
                "internalType": "uint96",
                "name": "amount",
                "type": "uint96"
              },
              {
                "internalType": "uint64",
                "name": "id",
                "type": "uint64"
              }
            ],
            "internalType": "struct TaikoData.EthDeposit[]",
            "name": "depositsProcessed",
            "type": "tuple[]"
          }
        ],
        "internalType": "struct TaikoData.BlockMetadata",
        "name": "meta",
        "type": "tuple"
      }
    ],
    "stateMutability": "nonpayable",
    "type": "function"
  },
  {
    "inputs": [
      {
        "internalType": "uint256",
        "name": "blockId",
        "type": "uint256"
      },
      {
        "internalType": "bytes",
        "name": "input",
        "type": "bytes"
      }
    ],
    "name": "proveBlock",
    "outputs": [],
    "stateMutability": "nonpayable",
    "type": "function"
  },
  {
    "inputs": [],
    "name": "renounceOwnership",
    "outputs": [],
    "stateMutability": "nonpayable",
    "type": "function"
  },
  {
    "inputs": [
      {
        "internalType": "uint256",
        "name": "chainId",
        "type": "uint256"
      },
      {
        "internalType": "bytes32",
        "name": "name",
        "type": "bytes32"
      },
      {
        "internalType": "bool",
        "name": "allowZeroAddress",
        "type": "bool"
      }
    ],
    "name": "resolve",
    "outputs": [
      {
        "internalType": "address payable",
        "name": "",
        "type": "address"
      }
    ],
    "stateMutability": "view",
    "type": "function"
  },
  {
    "inputs": [
      {
        "internalType": "bytes32",
        "name": "name",
        "type": "bytes32"
      },
      {
        "internalType": "bool",
        "name": "allowZeroAddress",
        "type": "bool"
      }
    ],
    "name": "resolve",
    "outputs": [
      {
        "internalType": "address payable",
        "name": "",
        "type": "address"
      }
    ],
    "stateMutability": "view",
    "type": "function"
  },
  {
    "inputs": [
      {
        "internalType": "address",
        "name": "newAddressManager",
        "type": "address"
      }
    ],
    "name": "setAddressManager",
    "outputs": [],
    "stateMutability": "nonpayable",
    "type": "function"
  },
  {
    "inputs": [],
    "name": "state",
    "outputs": [
      {
        "internalType": "uint64",
        "name": "genesisHeight",
        "type": "uint64"
      },
      {
        "internalType": "uint64",
        "name": "genesisTimestamp",
        "type": "uint64"
      },
      {
<<<<<<< HEAD
        "internalType": "uint64",
        "name": "__reserved70",
        "type": "uint64"
=======
        "internalType": "uint16",
        "name": "__reserved70",
        "type": "uint16"
      },
      {
        "internalType": "uint48",
        "name": "__reserved71",
        "type": "uint48"
>>>>>>> d51161d4
      },
      {
        "internalType": "uint64",
        "name": "__reserved71",
        "type": "uint64"
      },
      {
        "internalType": "uint64",
<<<<<<< HEAD
        "name": "numOpenBlocks",
=======
        "name": "__reserved80",
>>>>>>> d51161d4
        "type": "uint64"
      },
      {
        "internalType": "uint64",
        "name": "numEthDeposits",
        "type": "uint64"
      },
      {
        "internalType": "uint64",
        "name": "numBlocks",
        "type": "uint64"
      },
      {
        "internalType": "uint64",
        "name": "nextEthDepositToProcess",
        "type": "uint64"
      },
      {
        "internalType": "uint64",
        "name": "lastVerifiedAt",
        "type": "uint64"
      },
      {
        "internalType": "uint64",
<<<<<<< HEAD
        "name": "lastVerifiedBlockId",
=======
        "name": "__reserved90",
>>>>>>> d51161d4
        "type": "uint64"
      },
      {
        "internalType": "uint64",
        "name": "__reserved90",
        "type": "uint64"
      },
      {
<<<<<<< HEAD
        "internalType": "uint32",
        "name": "feePerGas",
        "type": "uint32"
      },
      {
        "internalType": "uint16",
        "name": "avgProofDelay",
        "type": "uint16"
=======
        "internalType": "uint64",
        "name": "__reserved91",
        "type": "uint64"
>>>>>>> d51161d4
      }
    ],
    "stateMutability": "view",
    "type": "function"
  },
  {
    "inputs": [
      {
        "internalType": "address",
        "name": "newOwner",
        "type": "address"
      }
    ],
    "name": "transferOwnership",
    "outputs": [],
    "stateMutability": "nonpayable",
    "type": "function"
  },
  {
    "inputs": [
      {
        "internalType": "uint256",
        "name": "maxBlocks",
        "type": "uint256"
      }
    ],
    "name": "verifyBlocks",
    "outputs": [],
    "stateMutability": "nonpayable",
    "type": "function"
  },
  {
    "stateMutability": "payable",
    "type": "receive"
  }
]<|MERGE_RESOLUTION|>--- conflicted
+++ resolved
@@ -73,7 +73,6 @@
   },
   {
     "inputs": [],
-<<<<<<< HEAD
     "name": "L1_INSUFFICIENT_TOKEN",
     "type": "error"
   },
@@ -94,8 +93,6 @@
   },
   {
     "inputs": [],
-=======
->>>>>>> d51161d4
     "name": "L1_INVALID_CONFIG",
     "type": "error"
   },
@@ -241,7 +238,6 @@
   },
   {
     "inputs": [],
-<<<<<<< HEAD
     "name": "L1_UNAUTHORIZED",
     "type": "error"
   },
@@ -252,8 +248,6 @@
   },
   {
     "inputs": [],
-=======
->>>>>>> d51161d4
     "name": "RESOLVER_DENIED",
     "type": "error"
   },
@@ -810,7 +804,6 @@
     "type": "function"
   },
   {
-<<<<<<< HEAD
     "inputs": [
       {
         "internalType": "address",
@@ -824,8 +817,6 @@
     "type": "function"
   },
   {
-=======
->>>>>>> d51161d4
     "inputs": [
       {
         "internalType": "uint256",
@@ -1043,20 +1034,12 @@
           },
           {
             "internalType": "uint96",
-<<<<<<< HEAD
             "name": "ethDepositMinAmount",
-=======
+            "type": "uint96"
+          },
+          {
+            "internalType": "uint96",
             "name": "ethDepositMaxAmount",
->>>>>>> d51161d4
-            "type": "uint96"
-          },
-          {
-            "internalType": "uint96",
-<<<<<<< HEAD
-            "name": "ethDepositMaxAmount",
-=======
-            "name": "ethDepositMinAmount",
->>>>>>> d51161d4
             "type": "uint96"
           },
           {
@@ -1194,15 +1177,9 @@
       {
         "components": [
           {
-<<<<<<< HEAD
             "internalType": "uint32",
             "name": "feePerGas",
             "type": "uint32"
-=======
-            "internalType": "uint64",
-            "name": "blockFee",
-            "type": "uint64"
->>>>>>> d51161d4
           },
           {
             "internalType": "uint64",
@@ -1294,7 +1271,6 @@
         "type": "bytes32"
       },
       {
-<<<<<<< HEAD
         "internalType": "uint32",
         "name": "_initFeePerGas",
         "type": "uint32"
@@ -1303,11 +1279,6 @@
         "internalType": "uint16",
         "name": "_initAvgProofDelay",
         "type": "uint16"
-=======
-        "internalType": "uint64",
-        "name": "_initBlockFee",
-        "type": "uint64"
->>>>>>> d51161d4
       }
     ],
     "name": "init",
@@ -1537,33 +1508,18 @@
         "type": "uint64"
       },
       {
-<<<<<<< HEAD
         "internalType": "uint64",
         "name": "__reserved70",
         "type": "uint64"
-=======
-        "internalType": "uint16",
-        "name": "__reserved70",
-        "type": "uint16"
-      },
-      {
-        "internalType": "uint48",
+      },
+      {
+        "internalType": "uint64",
         "name": "__reserved71",
-        "type": "uint48"
->>>>>>> d51161d4
-      },
-      {
-        "internalType": "uint64",
-        "name": "__reserved71",
-        "type": "uint64"
-      },
-      {
-        "internalType": "uint64",
-<<<<<<< HEAD
+        "type": "uint64"
+      },
+      {
+        "internalType": "uint64",
         "name": "numOpenBlocks",
-=======
-        "name": "__reserved80",
->>>>>>> d51161d4
         "type": "uint64"
       },
       {
@@ -1588,20 +1544,15 @@
       },
       {
         "internalType": "uint64",
-<<<<<<< HEAD
         "name": "lastVerifiedBlockId",
-=======
+        "type": "uint64"
+      },
+      {
+        "internalType": "uint64",
         "name": "__reserved90",
->>>>>>> d51161d4
-        "type": "uint64"
-      },
-      {
-        "internalType": "uint64",
-        "name": "__reserved90",
-        "type": "uint64"
-      },
-      {
-<<<<<<< HEAD
+        "type": "uint64"
+      },
+      {
         "internalType": "uint32",
         "name": "feePerGas",
         "type": "uint32"
@@ -1610,11 +1561,6 @@
         "internalType": "uint16",
         "name": "avgProofDelay",
         "type": "uint16"
-=======
-        "internalType": "uint64",
-        "name": "__reserved91",
-        "type": "uint64"
->>>>>>> d51161d4
       }
     ],
     "stateMutability": "view",
