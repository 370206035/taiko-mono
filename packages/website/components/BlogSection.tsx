--- conflicted
+++ resolved
@@ -1,31 +1,5 @@
 const posts = [
   {
-<<<<<<< HEAD
-    title: "Taiko Alpha-3 Testnet is Live",
-    href: "https://taiko.mirror.xyz/wD7yN8Y5RttbP7kzdtX22GbMg6i18a-Xwet2sshpt48",
-    description:
-      "Today we’re excited to share that the Taiko alpha-3 testnet, Grímsvötn, is live! This is the next step on the road to a decentralized, Ethereum-equivalent ZK-EVM.",
-    date: "Jun 07, 2023",
-    datetime: "2023-06-07",
-    imageUrl:
-      "https://mirror-media.imgix.net/publication-images/LtyEm5huf-mf9854QWh3o.jpeg?height=800&width=1600&h=800&w=1600&auto=compress",
-    readingTime: "9 min",
-    author: {
-      name: "finestone",
-      imageUrl: "https://avatars.githubusercontent.com/u/36642873?s=96&v=4",
-    },
-  },
-  {
-    title: "ZK-Roller-Coaster #6",
-    href: "https://taiko.mirror.xyz/7BwxX8eR_dW2jihpAk6V10X4qKG0X7NKs_l3Me1pLNs",
-    description:
-      "This is the 6th edition of ZK-Roller-Coaster where we track and investigate the most exciting, meaningful, and crazy ZK-stuff of the prior two weeks.",
-    date: "Jun 05, 2023",
-    datetime: "2023-06-05",
-    imageUrl:
-      "https://mirror-media.imgix.net/publication-images/7k-D6I4_UEfNkR4lsx5Fk.png?height=2048&width=4096&h=2048&w=4096&auto=compress",
-    readingTime: "4 min",
-=======
     title: "L2 MEV wat",
     href: "https://taiko.mirror.xyz/VjNjFws6OOVez5YCDMwjy4BUiDqZBHYDvcW4-JZGDkc",
     description:
@@ -51,24 +25,12 @@
     imageUrl:
       "https://mirror-media.imgix.net/publication-images/N0UlPJZrY7oBrK3d4XovR.png?height=1600&width=3200&h=1600&w=3200&auto=compress",
     readingTime: "3 min",
->>>>>>> d58ff034
     author: {
       name: "Lisa A.",
       imageUrl: "https://avatars.githubusercontent.com/u/106527861?v=4",
     },
   },
   {
-<<<<<<< HEAD
-    title: "Community invite: help craft the ZK-research digest",
-    href: "https://taiko.mirror.xyz/lezTMMMoog57VnYwiUWiw4Ng_mX19WCMOpPW-W-xcM0",
-    description:
-      "We are starting an open research community to collaborate on the creation of the ZK research digest and share rare discoveries and valuable content to learn, grow and build together.",
-    date: "May 29, 2023",
-    datetime: "2023-05-29",
-    imageUrl:
-      "https://mirror-media.imgix.net/publication-images/8RANXhY7FVaW8C9acbamg.png?height=512&width=1024&h=512&w=1024&auto=compress",
-    readingTime: "3 min",
-=======
     title: "Taiko Alpha-3 Testnet is Live",
     href: "https://taiko.mirror.xyz/wD7yN8Y5RttbP7kzdtX22GbMg6i18a-Xwet2sshpt48",
     description:
@@ -78,7 +40,6 @@
     imageUrl:
       "https://mirror-media.imgix.net/publication-images/LtyEm5huf-mf9854QWh3o.jpeg?height=800&width=1600&h=800&w=1600&auto=compress",
     readingTime: "9 min",
->>>>>>> d58ff034
     author: {
       name: "finestone",
       imageUrl: "https://avatars.githubusercontent.com/u/36642873?s=96&v=4",
