---
title: TaikoL1
---

## TaikoL1

### state

```solidity
struct TaikoData.State state
```

### receive

```solidity
receive() external payable
```

### init

```solidity
function init(address _addressManager, bytes32 _genesisBlockHash, uint32 _initFeePerGas, uint16 _initAvgProofDelay) external
```

Initialize the rollup.

#### Parameters

| Name                | Type    | Description                           |
| ------------------- | ------- | ------------------------------------- |
| \_addressManager    | address | The AddressManager address.           |
| \_genesisBlockHash  | bytes32 | The block hash of the genesis block.  |
| \_initFeePerGas     | uint32  | Initial (reasonable) block fee value, |
| \_initAvgProofDelay | uint16  | Initial (reasonable) proof window.    |

### proposeBlock

```solidity
function proposeBlock(bytes input, bytes txList) external returns (struct TaikoData.BlockMetadata meta)
```

Propose a Taiko L2 block.

#### Parameters

| Name   | Type  | Description                                                                                                                                                                                                                                                                 |
| ------ | ----- | --------------------------------------------------------------------------------------------------------------------------------------------------------------------------------------------------------------------------------------------------------------------------- |
| input  | bytes | An abi-encoded BlockMetadataInput that the actual L2 block header must satisfy.                                                                                                                                                                                             |
| txList | bytes | A list of transactions in this block, encoded with RLP. Note, in the corresponding L2 block an _anchor transaction_ will be the first transaction in the block -- if there are `n` transactions in `txList`, then there will be up to `n + 1` transactions in the L2 block. |

### proveBlock

```solidity
function proveBlock(uint256 blockId, bytes input) external
```

Prove a block with a zero-knowledge proof.

#### Parameters

| Name    | Type    | Description                                                                                    |
| ------- | ------- | ---------------------------------------------------------------------------------------------- |
| blockId | uint256 | The index of the block to prove. This is also used to select the right implementation version. |
| input   | bytes   | An abi-encoded TaikoData.BlockEvidence object.                                                 |

### verifyBlocks

```solidity
function verifyBlocks(uint256 maxBlocks) external
```

Verify up to N blocks.

#### Parameters

| Name      | Type    | Description                     |
| --------- | ------- | ------------------------------- |
| maxBlocks | uint256 | Max number of blocks to verify. |

### depositEtherToL2

```solidity
function depositEtherToL2(address recipient) public payable
```

### depositTaikoToken

```solidity
function depositTaikoToken(uint256 amount) public
```

### withdrawTaikoToken

```solidity
function withdrawTaikoToken(uint256 amount) public
```

### canDepositEthToL2

```solidity
function canDepositEthToL2(uint256 amount) public view returns (bool)
```

### getBlockFee

```solidity
function getBlockFee(uint32 gasLimit) public view returns (uint64)
```

### getBlock

```solidity
<<<<<<< HEAD
function getBlock(uint256 blockId) public view returns (bytes32 _metaHash, address _proposer, uint64 _proposedAt, address _assignedProver, uint64 _proofWindow)
=======
function getBlock(uint256 blockId) public view returns (bytes32 _metaHash, uint32 _gasLimit, uint24 _nextForkChoiceId, uint24 _verifiedForkChoiceId, bool _proverReleased, address _proposer, uint32 _feePerGas, uint64 _proposedAt, address _assignedProver, uint32 _rewardPerGas, uint64 _proofWindow)
>>>>>>> c7fee737
```

### getForkChoice

```solidity
function getForkChoice(uint256 blockId, bytes32 parentHash, uint32 parentGasUsed) public view returns (struct TaikoData.ForkChoice)
```

### getCrossChainBlockHash

```solidity
function getCrossChainBlockHash(uint256 blockId) public view returns (bytes32)
```

### getCrossChainSignalRoot

```solidity
function getCrossChainSignalRoot(uint256 blockId) public view returns (bytes32)
```

### getStateVariables

```solidity
function getStateVariables() public view returns (struct TaikoData.StateVariables)
```

### getConfig

```solidity
function getConfig() public pure virtual returns (struct TaikoData.Config)
```

### getVerifierName

```solidity
function getVerifierName(uint16 id) public pure returns (bytes32)
```

---

## title: ProxiedTaikoL1

## ProxiedTaikoL1<|MERGE_RESOLUTION|>--- conflicted
+++ resolved
@@ -110,11 +110,8 @@
 ### getBlock
 
 ```solidity
-<<<<<<< HEAD
-function getBlock(uint256 blockId) public view returns (bytes32 _metaHash, address _proposer, uint64 _proposedAt, address _assignedProver, uint64 _proofWindow)
-=======
 function getBlock(uint256 blockId) public view returns (bytes32 _metaHash, uint32 _gasLimit, uint24 _nextForkChoiceId, uint24 _verifiedForkChoiceId, bool _proverReleased, address _proposer, uint32 _feePerGas, uint64 _proposedAt, address _assignedProver, uint32 _rewardPerGas, uint64 _proofWindow)
->>>>>>> c7fee737
+
 ```
 
 ### getForkChoice
