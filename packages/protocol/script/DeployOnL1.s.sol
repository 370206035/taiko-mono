// SPDX-License-Identifier: MIT
//  _____     _ _         _         _
// |_   _|_ _(_) |_____  | |   __ _| |__ ___
//   | |/ _` | | / / _ \ | |__/ _` | '_ (_-<
//   |_|\__,_|_|_\_\___/ |____\__,_|_.__/__/

pragma solidity ^0.8.20;

import "forge-std/Script.sol";
import "forge-std/console2.sol";
import
    "lib/openzeppelin-contracts/contracts/proxy/transparent/TransparentUpgradeableProxy.sol";
import "lib/openzeppelin-contracts/contracts/utils/Strings.sol";
import "../contracts/L1/TaikoToken.sol";
import "../contracts/L1/TaikoL1.sol";
import "../contracts/L1/verifiers/PseZkVerifier.sol";
import "../contracts/L1/verifiers/SgxVerifier.sol";
<<<<<<< HEAD
import "../contracts/L1/verifiers/GuardianVerifier.sol";
import "../contracts/L1/tiers/ITierProvider.sol";
import "../contracts/L1/tiers/TaikoConfigProvider.sol";
=======
import "../contracts/L1/verifiers/SgxAndZkVerifier.sol";
import "../contracts/L1/verifiers/GuardianVerifier.sol";
import "../contracts/L1/tiers/ITierProvider.sol";
import "../contracts/L1/tiers/TaikoA6TierProvider.sol";
>>>>>>> 372b8e5f
import "../contracts/bridge/Bridge.sol";
import "../contracts/tokenvault/ERC20Vault.sol";
import "../contracts/tokenvault/ERC1155Vault.sol";
import "../contracts/tokenvault/ERC721Vault.sol";
import "../contracts/signal/SignalService.sol";
import "../contracts/common/AddressManager.sol";
import "../contracts/test/erc20/FreeMintERC20.sol";
import "../contracts/test/erc20/MayFailFreeMintERC20.sol";

/// @title DeployOnL1
/// @notice This script deploys the core Taiko protocol smart contract on L1,
/// initializing the rollup.
contract DeployOnL1 is Script {
    bytes32 public genesisHash = vm.envBytes32("L2_GENESIS_HASH");

    uint256 public deployerPrivateKey = vm.envUint("PRIVATE_KEY");

    address public taikoL2Address = vm.envAddress("TAIKO_L2_ADDRESS");

    address public l2SignalService = vm.envAddress("L2_SIGNAL_SERVICE");

    address public owner = vm.envAddress("OWNER");

    address public guardianProver = vm.envAddress("GUARDIAN_PROVER");

    address public proposer = vm.envAddress("PROPOSER");

    address public sharedSignalService = vm.envAddress("SHARED_SIGNAL_SERVICE");

    uint256 public tierProvider = vm.envUint("TIER_PROVIDER");

    address[] public taikoTokenPremintRecipients =
        vm.envAddress("TAIKO_TOKEN_PREMINT_RECIPIENTS", ",");

    uint256[] public taikoTokenPremintAmounts =
        vm.envUint("TAIKO_TOKEN_PREMINT_AMOUNTS", ",");

    TaikoL1 taikoL1;
    address public addressManagerProxy;

<<<<<<< HEAD
    enum TierConfigProviders { TAIKO }
=======
    enum TierProviders { TAIKO_ALPHA6 }
>>>>>>> 372b8e5f

    error FAILED_TO_DEPLOY_PLONK_VERIFIER(string contractPath);

    function run() external {
        require(owner != address(0), "owner is zero");
        require(taikoL2Address != address(0), "taikoL2Address is zero");
        require(l2SignalService != address(0), "l2SignalService is zero");
        require(
            taikoTokenPremintRecipients.length != 0,
            "taikoTokenPremintRecipients length is zero"
        );
        require(
            taikoTokenPremintRecipients.length
                == taikoTokenPremintAmounts.length,
            "taikoTokenPremintRecipients and taikoTokenPremintAmounts must be same length"
        );
        vm.startBroadcast(deployerPrivateKey);

        // AddressManager
        AddressManager addressManager = new ProxiedAddressManager();
        addressManagerProxy = deployProxy(
            "address_manager",
            address(addressManager),
            bytes.concat(addressManager.init.selector)
        );

        // TaikoL1
        taikoL1 = new ProxiedTaikoL1();
        uint256 l2ChainId = taikoL1.getConfig().chainId;
        require(l2ChainId != block.chainid, "same chainid");

        setAddress(l2ChainId, "taiko", taikoL2Address);
        setAddress(l2ChainId, "signal_service", l2SignalService);
        setAddress("guardian", guardianProver);
        if (proposer != address(0)) {
            setAddress("proposer", proposer);
        }

        // TaikoToken
        TaikoToken taikoToken = new ProxiedTaikoToken();

        deployProxy(
            "taiko_token",
            address(taikoToken),
            bytes.concat(
                taikoToken.init.selector,
                abi.encode(
                    addressManagerProxy,
                    "Taiko Token Eldfell",
                    "TTKOe",
                    taikoTokenPremintRecipients,
                    taikoTokenPremintAmounts
                )
            )
        );

        // HorseToken
        address horseToken = address(new FreeMintERC20("Horse Token", "HORSE"));
        console2.log("HorseToken", horseToken);

        uint64 feePerGas = 10;
        uint64 provingWindow = 60 minutes;

        address taikoL1Proxy = deployProxy(
            "taiko",
            address(taikoL1),
            bytes.concat(
                taikoL1.init.selector,
                abi.encode(
                    addressManagerProxy, genesisHash, feePerGas, provingWindow
                )
            )
        );
        setAddress("taiko", taikoL1Proxy);

        // Bridge
        Bridge bridge = new ProxiedBridge();
        deployProxy(
            "bridge",
            address(bridge),
            bytes.concat(bridge.init.selector, abi.encode(addressManagerProxy))
        );

        // ERC20Vault
        ERC20Vault erc20Vault = new ProxiedERC20Vault();
        deployProxy(
            "erc20_vault",
            address(erc20Vault),
            bytes.concat(
                erc20Vault.init.selector, abi.encode(addressManagerProxy)
            )
        );

        // ERC721Vault
        ERC721Vault erc721Vault = new ProxiedERC721Vault();
        deployProxy(
            "erc721_vault",
            address(erc721Vault),
            bytes.concat(
                erc721Vault.init.selector, abi.encode(addressManagerProxy)
            )
        );

        // ERC1155Vault
        ERC1155Vault erc1155Vault = new ProxiedERC1155Vault();
        deployProxy(
            "erc1155_vault",
            address(erc1155Vault),
            bytes.concat(
                erc1155Vault.init.selector, abi.encode(addressManagerProxy)
            )
        );

        // Config provider
        deployProxy(
            "tier_provider",
            deployTierProvider(uint256(TierProviders.TAIKO_ALPHA6)),
            ""
        );

        // GuardianVerifier
        GuardianVerifier guardianVerifier = new ProxiedGuardianVerifier();
        deployProxy(
            "tier_guardian",
            address(guardianVerifier),
            bytes.concat(
                guardianVerifier.init.selector, abi.encode(addressManagerProxy)
            )
        );

        // SgxVerifier
        SgxVerifier sgxVerifier = new ProxiedSgxVerifier();
        deployProxy(
            "tier_sgx",
            address(sgxVerifier),
            bytes.concat(
                sgxVerifier.init.selector, abi.encode(addressManagerProxy)
            )
        );

        // SgxAndZkVerifier
        SgxAndZkVerifier sgxAndZkVerifier = new ProxiedSgxAndZkVerifier();
        deployProxy(
            "tier_sgx_and_pse_zkevm",
            address(sgxAndZkVerifier),
            bytes.concat(
                sgxVerifier.init.selector, abi.encode(addressManagerProxy)
            )
        );

        // PseZkVerifier
        PseZkVerifier pseZkVerifier = new ProxiedPseZkVerifier();
        deployProxy(
            "tier_pse_zkevm",
            address(pseZkVerifier),
            bytes.concat(
                pseZkVerifier.init.selector, abi.encode(addressManagerProxy)
            )
        );

        // SignalService
        if (sharedSignalService == address(0)) {
            SignalService signalService = new ProxiedSignalService();
            deployProxy(
                "signal_service",
                address(signalService),
                bytes.concat(
                    signalService.init.selector, abi.encode(addressManagerProxy)
                )
            );
        } else {
            console2.log(
                "Warining: using shared signal service: ", sharedSignalService
            );
            setAddress("signal_service", sharedSignalService);
        }

        // PlonkVerifier
        deployPlonkVerifiers(pseZkVerifier);

        vm.stopBroadcast();
    }

<<<<<<< HEAD
    function validateTierProvider(uint256 provider)
        private
        pure
        returns (bool)
    {
        if (provider == uint256(TierConfigProviders.TAIKO)) return true;
        return false;
=======
    function deployPlonkVerifiers(PseZkVerifier pseZkVerifier) private {
        address[] memory plonkVerifiers = new address[](1);
        plonkVerifiers[0] =
            deployYulContract("contracts/L1/verifiers/PlonkVerifier.yulp");

        for (uint16 i = 0; i < plonkVerifiers.length; ++i) {
            setAddress(pseZkVerifier.getVerifierName(i), plonkVerifiers[i]);
        }
>>>>>>> 372b8e5f
    }

    function deployYulContract(string memory contractPath)
        private
        returns (address)
    {
        string[] memory cmds = new string[](3);
        cmds[0] = "bash";
        cmds[1] = "-c";
        cmds[2] = string.concat(
            vm.projectRoot(),
            "/bin/solc --yul --bin ",
            string.concat(vm.projectRoot(), "/", contractPath),
            " | grep -A1 Binary | tail -1"
        );

        bytes memory bytecode = vm.ffi(cmds);

        address deployedAddress;
        assembly {
            deployedAddress := create(0, add(bytecode, 0x20), mload(bytecode))
        }

        if (deployedAddress == address(0)) {
            revert FAILED_TO_DEPLOY_PLONK_VERIFIER(contractPath);
        }

        console2.log(contractPath, deployedAddress);

        return deployedAddress;
    }

<<<<<<< HEAD
    function deployTierProvider(uint256 provider)
        private
        returns (address providerAddress)
    {
        if (provider == uint256(TierConfigProviders.TAIKO)) {
            return address(new TaikoConfigProvider());
=======
    function deployTierProvider(uint256 tier)
        private
        returns (address providerAddress)
    {
        if (tier == uint256(TierProviders.TAIKO_ALPHA6)) {
            return address(new TaikoA6TierProvider());
>>>>>>> 372b8e5f
        }

        revert("invalid provider");
    }

    function deployProxy(
        string memory name,
        address implementation,
        bytes memory data
    )
        private
        returns (address proxy)
    {
        proxy = address(
            new TransparentUpgradeableProxy(implementation, owner, data)
        );

        console2.log(name, "(impl) ->", implementation);
        console2.log(name, "(proxy) ->", proxy);

        if (addressManagerProxy != address(0)) {
            setAddress(block.chainid, bytes32(bytes(name)), proxy);
        }

        vm.writeJson(
            vm.serializeAddress("deployment", name, proxy),
            string.concat(vm.projectRoot(), "/deployments/deploy_l1.json")
        );
    }

    function setAddress(bytes32 name, address addr) private {
        setAddress(block.chainid, name, addr);
    }

    function setAddress(uint256 chainId, bytes32 name, address addr) private {
        console2.log(chainId, uint256(name), "--->", addr);
        if (addr != address(0)) {
            AddressManager(addressManagerProxy).setAddress(chainId, name, addr);
        }
    }
}<|MERGE_RESOLUTION|>--- conflicted
+++ resolved
@@ -15,16 +15,10 @@
 import "../contracts/L1/TaikoL1.sol";
 import "../contracts/L1/verifiers/PseZkVerifier.sol";
 import "../contracts/L1/verifiers/SgxVerifier.sol";
-<<<<<<< HEAD
-import "../contracts/L1/verifiers/GuardianVerifier.sol";
-import "../contracts/L1/tiers/ITierProvider.sol";
-import "../contracts/L1/tiers/TaikoConfigProvider.sol";
-=======
 import "../contracts/L1/verifiers/SgxAndZkVerifier.sol";
 import "../contracts/L1/verifiers/GuardianVerifier.sol";
 import "../contracts/L1/tiers/ITierProvider.sol";
 import "../contracts/L1/tiers/TaikoA6TierProvider.sol";
->>>>>>> 372b8e5f
 import "../contracts/bridge/Bridge.sol";
 import "../contracts/tokenvault/ERC20Vault.sol";
 import "../contracts/tokenvault/ERC1155Vault.sol";
@@ -65,11 +59,7 @@
     TaikoL1 taikoL1;
     address public addressManagerProxy;
 
-<<<<<<< HEAD
-    enum TierConfigProviders { TAIKO }
-=======
     enum TierProviders { TAIKO_ALPHA6 }
->>>>>>> 372b8e5f
 
     error FAILED_TO_DEPLOY_PLONK_VERIFIER(string contractPath);
 
@@ -253,15 +243,6 @@
         vm.stopBroadcast();
     }
 
-<<<<<<< HEAD
-    function validateTierProvider(uint256 provider)
-        private
-        pure
-        returns (bool)
-    {
-        if (provider == uint256(TierConfigProviders.TAIKO)) return true;
-        return false;
-=======
     function deployPlonkVerifiers(PseZkVerifier pseZkVerifier) private {
         address[] memory plonkVerifiers = new address[](1);
         plonkVerifiers[0] =
@@ -270,7 +251,6 @@
         for (uint16 i = 0; i < plonkVerifiers.length; ++i) {
             setAddress(pseZkVerifier.getVerifierName(i), plonkVerifiers[i]);
         }
->>>>>>> 372b8e5f
     }
 
     function deployYulContract(string memory contractPath)
@@ -303,21 +283,12 @@
         return deployedAddress;
     }
 
-<<<<<<< HEAD
-    function deployTierProvider(uint256 provider)
-        private
-        returns (address providerAddress)
-    {
-        if (provider == uint256(TierConfigProviders.TAIKO)) {
-            return address(new TaikoConfigProvider());
-=======
     function deployTierProvider(uint256 tier)
         private
         returns (address providerAddress)
     {
         if (tier == uint256(TierProviders.TAIKO_ALPHA6)) {
             return address(new TaikoA6TierProvider());
->>>>>>> 372b8e5f
         }
 
         revert("invalid provider");
