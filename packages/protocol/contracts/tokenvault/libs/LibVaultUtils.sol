// SPDX-License-Identifier: MIT
//  _____     _ _         _         _
// |_   _|_ _(_) |_____  | |   __ _| |__ ___
//   | |/ _` | | / / _ \ | |__/ _` | '_ (_-<
//   |_|\__,_|_|_\_\___/ |____\__,_|_.__/__/

pragma solidity ^0.8.20;

import { TransparentUpgradeableProxy } from
    "lib/openzeppelin-contracts/contracts/proxy/transparent/TransparentUpgradeableProxy.sol";

import { AddressResolver } from "../../common/AddressResolver.sol";
import { IBridge } from "../../bridge/IBridge.sol";

library LibVaultUtils {
    uint256 public constant MAX_TOKEN_PER_TXN = 10;

    error VAULT_INVALID_FROM();
    error VAULT_INVALID_IMPL();
    error VAULT_INVALID_TOKEN();
    error VAULT_INVALID_TO();
    error VAULT_TOKEN_ARRAY_MISMATCH();
    error VAULT_MAX_TOKEN_PER_TXN_EXCEEDED();
    error VAULT_INVALID_AMOUNT();

    /// @dev Deploys a contract (via proxy)
    /// @param implementation The new implementation address
    /// @param owner The owner of the proxy admin contract
    /// @param initializationData Data for the initialization
    function deployProxy(
        address implementation,
        address owner,
        bytes memory initializationData
    )
        external
        returns (address proxy)
    {
        if (implementation == address(0)) revert VAULT_INVALID_IMPL();
        proxy = address(
            new TransparentUpgradeableProxy(implementation, owner, initializationData)
        );
    }

    /// @dev Checks if context is valid
    /// @param validSender The valid sender to be allowed
    /// @param resolver The address of the resolver
    function checkValidContext(
        bytes32 validSender,
        address resolver
    )
        external
        view
        returns (IBridge.Context memory ctx)
    {
        ctx = IBridge(msg.sender).context();
        address sender = AddressResolver(resolver).resolve(
            ctx.srcChainId, validSender, false
        );
        if (ctx.from != sender) revert VAULT_INVALID_FROM();
    }

    function checkIfValidAddresses(
        address vault,
        address to,
        address token
    )
        external
        pure
    {
        if (to == address(0) || to == vault) revert VAULT_INVALID_TO();
        if (token == address(0)) revert VAULT_INVALID_TOKEN();
    }

    function checkIfValidAmounts(
        uint256[] memory amounts,
        uint256[] memory tokenIds,
        bool isERC721
    )
        external
        pure
    {
        if (tokenIds.length != amounts.length) {
            revert VAULT_TOKEN_ARRAY_MISMATCH();
        }

        if (tokenIds.length > MAX_TOKEN_PER_TXN) {
            revert VAULT_MAX_TOKEN_PER_TXN_EXCEEDED();
        }

        if (isERC721) {
            for (uint256 i; i < tokenIds.length; ++i) {
<<<<<<< HEAD
                if (amounts[i] != 0) {
                    revert VAULT_INVALID_AMOUNT();
                }
            }
        } else {
            for (uint256 i; i < amounts.length; ++i) {
                if (amounts[i] == 0) {
                    revert VAULT_INVALID_AMOUNT();
                }
=======
                if (amounts[i] != 0) revert VAULT_INVALID_AMOUNT();
            }
        } else {
            for (uint256 i; i < amounts.length; ++i) {
                if (amounts[i] == 0) revert VAULT_INVALID_AMOUNT();
>>>>>>> 9210f7e3
            }
        }
    }
}<|MERGE_RESOLUTION|>--- conflicted
+++ resolved
@@ -89,23 +89,11 @@
 
         if (isERC721) {
             for (uint256 i; i < tokenIds.length; ++i) {
-<<<<<<< HEAD
-                if (amounts[i] != 0) {
-                    revert VAULT_INVALID_AMOUNT();
-                }
-            }
-        } else {
-            for (uint256 i; i < amounts.length; ++i) {
-                if (amounts[i] == 0) {
-                    revert VAULT_INVALID_AMOUNT();
-                }
-=======
                 if (amounts[i] != 0) revert VAULT_INVALID_AMOUNT();
             }
         } else {
             for (uint256 i; i < amounts.length; ++i) {
                 if (amounts[i] == 0) revert VAULT_INVALID_AMOUNT();
->>>>>>> 9210f7e3
             }
         }
     }
