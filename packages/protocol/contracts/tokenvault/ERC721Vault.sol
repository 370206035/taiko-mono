--- conflicted
+++ resolved
@@ -12,21 +12,11 @@
     IERC721Upgradeable
 } from "@ozu/token/ERC721/ERC721Upgradeable.sol";
 import { IERC165Upgradeable } from
-<<<<<<< HEAD
-    "@openzeppelin/contracts-upgradeable/utils/introspection/IERC165Upgradeable.sol";
-import { IERC721Receiver } from
-    "@openzeppelin/contracts/token/ERC721/IERC721Receiver.sol";
-import { IERC721Upgradeable } from
-    "@openzeppelin/contracts-upgradeable/token/ERC721/IERC721Upgradeable.sol";
-import { IBridge, IRecallableSender } from "../bridge/IBridge.sol";
-
-=======
     "@ozu/utils/introspection/IERC165Upgradeable.sol";
 import { IERC721ReceiverUpgradeable } from
     "@ozu/token/ERC721/IERC721ReceiverUpgradeable.sol";
 
-import { IBridge, IRecallableMessageSender } from "../bridge/IBridge.sol";
->>>>>>> 6f888306
+import { IBridge, IRecallableSender } from "../bridge/IBridge.sol";
 import { LibAddress } from "../libs/LibAddress.sol";
 import { Proxied } from "../common/Proxied.sol";
 
