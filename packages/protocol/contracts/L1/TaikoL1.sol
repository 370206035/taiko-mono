// SPDX-License-Identifier: MIT
//  _____     _ _         _         _
// |_   _|_ _(_) |_____  | |   __ _| |__ ___
//   | |/ _` | | / / _ \ | |__/ _` | '_ (_-<
//   |_|\__,_|_|_\_\___/ |____\__,_|_.__/__/

pragma solidity ^0.8.20;

import { AddressResolver } from "../common/AddressResolver.sol";
import { EssentialContract } from "../common/EssentialContract.sol";
import { ICrossChainSync } from "../common/ICrossChainSync.sol";
import { Proxied } from "../common/Proxied.sol";
import { LibEthDepositing } from "./libs/LibEthDepositing.sol";
import { LibProposing } from "./libs/LibProposing.sol";
import { LibProving } from "./libs/LibProving.sol";
import { LibUtils } from "./libs/LibUtils.sol";
import { LibVerifying } from "./libs/LibVerifying.sol";
import { TaikoConfig } from "./TaikoConfig.sol";
import { TaikoErrors } from "./TaikoErrors.sol";
import { TaikoData } from "./TaikoData.sol";
import { TaikoEvents } from "./TaikoEvents.sol";

/// @custom:security-contact hello@taiko.xyz
contract TaikoL1 is
    EssentialContract,
    ICrossChainSync,
    TaikoEvents,
    TaikoErrors
{
    using LibUtils for TaikoData.State;

    TaikoData.State public state;
    uint256[100] private __gap;

    receive() external payable {
        depositEtherToL2(address(0));
    }

    /**
     * Initialize the rollup.
     *
     * @param _addressManager The AddressManager address.
     * @param _genesisBlockHash The block hash of the genesis block.
     * @param _initFeePerGas Initial (reasonable) block fee value,
     * @param _initAvgProofDelay Initial (reasonable) proof window.
     */
    function init(
        address _addressManager,
        bytes32 _genesisBlockHash,
        uint32 _initFeePerGas,
        uint16 _initAvgProofDelay
    )
        external
        initializer
    {
        EssentialContract._init(_addressManager);
        LibVerifying.init({
            state: state,
            config: getConfig(),
            genesisBlockHash: _genesisBlockHash,
            initFeePerGas: _initFeePerGas,
            initAvgProofDelay: _initAvgProofDelay
        });
    }

    /**
     * Propose a Taiko L2 block.
     *
     * @param input An abi-encoded BlockMetadataInput that the actual L2
     *        block header must satisfy.
     * @param txList A list of transactions in this block, encoded with RLP.
     *        Note, in the corresponding L2 block an _anchor transaction_
     *        will be the first transaction in the block -- if there are
     *        `n` transactions in `txList`, then there will be up to `n + 1`
     *        transactions in the L2 block.
     */
    function proposeBlock(
        bytes calldata input,
        bytes calldata txList
    )
        external
        nonReentrant
        returns (TaikoData.BlockMetadata memory meta)
    {
        TaikoData.Config memory config = getConfig();
        meta = LibProposing.proposeBlock({
            state: state,
            config: config,
            resolver: AddressResolver(this),
            input: abi.decode(input, (TaikoData.BlockMetadataInput)),
            txList: txList
        });
        if (config.blockMaxVerificationsPerTx > 0) {
            LibVerifying.verifyBlocks({
                state: state,
                config: config,
                resolver: AddressResolver(this),
                maxBlocks: config.blockMaxVerificationsPerTx
            });
        }
    }

    /**
     * Prove a block with a zero-knowledge proof.
     *
     * @param blockId The index of the block to prove. This is also used
     *        to select the right implementation version.
     * @param input An abi-encoded TaikoData.BlockEvidence object.
     */
    function proveBlock(
        uint256 blockId,
        bytes calldata input
    )
        external
        nonReentrant
    {
        TaikoData.Config memory config = getConfig();
        LibProving.proveBlock({
            state: state,
            config: config,
            resolver: AddressResolver(this),
            blockId: blockId,
            evidence: abi.decode(input, (TaikoData.BlockEvidence))
        });
        if (config.blockMaxVerificationsPerTx > 0) {
            LibVerifying.verifyBlocks({
                state: state,
                config: config,
                resolver: AddressResolver(this),
                maxBlocks: config.blockMaxVerificationsPerTx
            });
        }
    }

    /**
     * Verify up to N blocks.
     * @param maxBlocks Max number of blocks to verify.
     */
    function verifyBlocks(uint256 maxBlocks) external nonReentrant {
        if (maxBlocks == 0) revert L1_INVALID_PARAM();
        LibVerifying.verifyBlocks({
            state: state,
            config: getConfig(),
            resolver: AddressResolver(this),
            maxBlocks: maxBlocks
        });
    }

    function depositEtherToL2(address recipient) public payable {
        LibEthDepositing.depositEtherToL2({
            state: state,
            config: getConfig(),
            resolver: AddressResolver(this),
            recipient: recipient
        });
<<<<<<< HEAD
=======
    }

    function canDepositEthToL2(uint256 amount) public view returns (bool) {
        return LibEthDepositing.canDepositEthToL2({
            state: state,
            config: getConfig(),
            amount: amount
        });
>>>>>>> 725b8aa6
    }

    function canDepositEthToL2(uint256 amount) public view returns (bool) {
        return LibEthDepositing.canDepositEthToL2({
            state: state,
            config: getConfig(),
            amount: amount
        });
    }

    function getBlockFee(uint32 gasLimit) public view returns (uint64) {
        return LibProposing.getBlockFee({
            state: state,
            config: getConfig(),
            gasLimit: gasLimit
        });
    }

    // TODO(dani): we need to return all fields from struct Block.
    function getBlock(uint256 blockId)
        public
        view
        returns (
            bytes32 _metaHash,
            address _proposer,
            uint64 _proposedAt,
            address _assignedProver
        )
    {
        TaikoData.Block storage blk = LibProposing.getBlock({
            state: state,
            config: getConfig(),
            blockId: blockId
        });
        _metaHash = blk.metaHash;
        _proposer = blk.proposer;
        _proposedAt = blk.proposedAt;
        _assignedProver = blk.assignedProver;
    }

    function getForkChoice(
        uint256 blockId,
        bytes32 parentHash,
        uint32 parentGasUsed
    )
        public
        view
        returns (TaikoData.ForkChoice memory)
    {
        return LibProving.getForkChoice({
            state: state,
            config: getConfig(),
            blockId: blockId,
            parentHash: parentHash,
            parentGasUsed: parentGasUsed
        });
    }

    function getCrossChainBlockHash(uint256 blockId)
        public
        view
        override
        returns (bytes32)
    {
        (bool found, TaikoData.Block storage blk) = LibUtils.getL2ChainData({
            state: state,
            config: getConfig(),
            blockId: blockId
        });
        return found
            ? blk.forkChoices[blk.verifiedForkChoiceId].blockHash
            : bytes32(0);
    }

    function getCrossChainSignalRoot(uint256 blockId)
        public
        view
        override
        returns (bytes32)
    {
        (bool found, TaikoData.Block storage blk) = LibUtils.getL2ChainData({
            state: state,
            config: getConfig(),
            blockId: blockId
        });

        return found
            ? blk.forkChoices[blk.verifiedForkChoiceId].signalRoot
            : bytes32(0);
    }

    function getStateVariables()
        public
        view
        returns (TaikoData.StateVariables memory)
    {
        return state.getStateVariables();
    }

    function getConfig()
        public
        pure
        virtual
        returns (TaikoData.Config memory)
    {
        return TaikoConfig.getConfig();
    }

    function getVerifierName(uint16 id) public pure returns (bytes32) {
        return LibUtils.getVerifierName(id);
    }
}

contract ProxiedTaikoL1 is Proxied, TaikoL1 { }<|MERGE_RESOLUTION|>--- conflicted
+++ resolved
@@ -153,8 +153,6 @@
             resolver: AddressResolver(this),
             recipient: recipient
         });
-<<<<<<< HEAD
-=======
     }
 
     function canDepositEthToL2(uint256 amount) public view returns (bool) {
@@ -163,7 +161,6 @@
             config: getConfig(),
             amount: amount
         });
->>>>>>> 725b8aa6
     }
 
     function canDepositEthToL2(uint256 amount) public view returns (bool) {
