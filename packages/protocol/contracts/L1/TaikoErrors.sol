--- conflicted
+++ resolved
@@ -25,11 +25,6 @@
     error L1_INVALID_PROOF_OVERWRITE();
     error L1_NOT_PROVEABLE();
     error L1_NOT_SPECIAL_PROVER();
-<<<<<<< HEAD
-    error L1_NOT_THE_BEST_BID();
-    error L1_ORACLE_PROVER_DISABLED();
-=======
->>>>>>> 41686389
     error L1_SAME_PROOF();
     error L1_TOO_MANY_BLOCKS();
     error L1_TX_LIST_NOT_EXIST();
